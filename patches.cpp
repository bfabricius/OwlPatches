/* Help:
 REGISTER_PATCH(yourHppFileName,
                "NameThatWillBeDisplayed",
                numberInputChannels,
                numberOutputChannels);
 
 The first two registered patch are the default green and red patches in compiled the firmware.
 
*/

REGISTER_PATCH(DroneBoxPatch, "Contest/DroneBox", 1, 1);
REGISTER_PATCH(FreeVerbPatch, "FreeVerb", 1, 1);
REGISTER_PATCH(SimpleDelayPatch, "Simple Delay", 1, 1);
REGISTER_PATCH(GainPatch, "Gain", 2, 2);
REGISTER_PATCH(ParametricEqPatch, "Parametric EQ", 1, 1);
REGISTER_PATCH(OverdrivePatch, "Overdrive", 2, 2);
REGISTER_PATCH(PhaserPatch, "Phaser", 1, 1);
REGISTER_PATCH(StateVariableFilterPatch, "State Variable Filter", 1, 1);
REGISTER_PATCH(ResonantFilterPatch, "Resonant Low Pass Filter", 1, 1);
REGISTER_PATCH(LeakyIntegratorPatch, "Leaky Integrator", 1, 1);
REGISTER_PATCH(OctaveDownPatch, "Octave Pitch Shifter", 1, 1);
REGISTER_PATCH(StereoMixerPatch, "Stereo Mixer", 2, 2);
REGISTER_PATCH(VibroFlangePatch, "Vibro-Flange", 1, 1);
REGISTER_PATCH(RingModulatorPatch, "Ring Modulator", 1, 1);
REGISTER_PATCH(SynthPatch, "Synthesizer", 1, 1);
REGISTER_PATCH(FourBandsEqPatch, "FourBand EQ", 1, 1);
REGISTER_PATCH(BiasedDelayPatch, "Contest/BiasedDelay", 2, 2);
REGISTER_PATCH(little_blo_bleep, "Contest/blo bleep", 2, 2);
REGISTER_PATCH(BiasPatch, "Contest/Bias", 2, 2);
REGISTER_PATCH(BitH8rPatch, "Contest/BitH8r", 2, 2);
REGISTER_PATCH(ConnyPatch, "Contest/ConnyPatch", 2, 2);
REGISTER_PATCH(DualTremoloPatch, "Contest/DualTremolo", 2, 2);
REGISTER_PATCH(MdaBandistoPatch, "MDA/Bandisto", 2, 2);
REGISTER_PATCH(MdaStereoPatch, "MDA/Stereo", 2, 2);
REGISTER_PATCH(MdaTransientPatch, "MDA/Transient", 2, 2);
REGISTER_PATCH(QompressionPatch, "Qompression", 2, 2);
REGISTER_PATCH(PsycheFilterPatch, "Psyche Filter", 2, 2);
<<<<<<< HEAD
REGISTER_PATCH(DigitalMayhemPatch, "Digital Mayhem", 1, 1);
REGISTER_PATCH(ReverseReverbPatch, "Reverse Reverb", 1, 1);
REGISTER_PATCH(SimpleDistortionPatch, "Simple Distortion", 1, 1);
REGISTER_PATCH(MoogPatch, "Moog Filter", 1, 1);
=======
// REGISTER_PATCH(RyanPatch, "RyanPatch", 2, 2);
REGISTER_PATCH(ReverseReverbPatch, "ReverseReverbPatch", 1, 1);
REGISTER_PATCH(SimpleDistortionPatch, "SimpleDistortionPatch", 1, 1);
>>>>>>> 123d949d

REGISTER_PATCH(KarplusStrongPatch, "KarplusStrong", 1, 1);

/*
TO BE WORKED ON
*/
// REGISTER_PATCH(JotReverbPatch,"JotReverbPatch", 2, 2);
// REGISTER_PATCH(SimpleDriveDelayPatch, "Drive Delay", 1, 1);
// REGISTER_PATCH(AutotalentPatch, "AutoTalent", 2, 2);
// REGISTER_PATCH(EnvelopeFilterPatch, "Envelope Filter", 1, 1);
// REGISTER_PATCH(TemplatePatch, "Template", 0, 0);
// REGISTER_PATCH(JumpDelay, "Contest/JumpDelay", 0, 0);
// REGISTER_PATCH(SampleJitterPatch, "Contest/SampleJitterPatch", 0, 0);
// REGISTER_PATCH(SirenPatch, "Contest/SirenPatch", 0, 0);
// REGISTER_PATCH(LpfDelayPatch, "Low Pass Filtered Delay", 1, 1);
// REGISTER_PATCH(LpfDelayPhaserPatch, "Low Pass Filtered Delay with Phaser", 1, 1);
// REGISTER_PATCH(WaveshaperPatch, "Waveshaper", 2, 2);
// REGISTER_PATCH(TestTonePatch, "Test Tone", 0, 0);
// REGISTER_PATCH(FlangerPatch, "Flanger", 0, 0);<|MERGE_RESOLUTION|>--- conflicted
+++ resolved
@@ -4,8 +4,7 @@
                 numberInputChannels,
                 numberOutputChannels);
  
- The first two registered patch are the default green and red patches in compiled the firmware.
- 
+ The first two registered patches are the default green and red patches in compiled the firmware.
 */
 
 REGISTER_PATCH(DroneBoxPatch, "Contest/DroneBox", 1, 1);
@@ -23,7 +22,7 @@
 REGISTER_PATCH(VibroFlangePatch, "Vibro-Flange", 1, 1);
 REGISTER_PATCH(RingModulatorPatch, "Ring Modulator", 1, 1);
 REGISTER_PATCH(SynthPatch, "Synthesizer", 1, 1);
-REGISTER_PATCH(FourBandsEqPatch, "FourBand EQ", 1, 1);
+REGISTER_PATCH(FourBandsEqPatch, "Four Band EQ", 1, 1);
 REGISTER_PATCH(BiasedDelayPatch, "Contest/BiasedDelay", 2, 2);
 REGISTER_PATCH(little_blo_bleep, "Contest/blo bleep", 2, 2);
 REGISTER_PATCH(BiasPatch, "Contest/Bias", 2, 2);
@@ -35,17 +34,10 @@
 REGISTER_PATCH(MdaTransientPatch, "MDA/Transient", 2, 2);
 REGISTER_PATCH(QompressionPatch, "Qompression", 2, 2);
 REGISTER_PATCH(PsycheFilterPatch, "Psyche Filter", 2, 2);
-<<<<<<< HEAD
 REGISTER_PATCH(DigitalMayhemPatch, "Digital Mayhem", 1, 1);
 REGISTER_PATCH(ReverseReverbPatch, "Reverse Reverb", 1, 1);
 REGISTER_PATCH(SimpleDistortionPatch, "Simple Distortion", 1, 1);
 REGISTER_PATCH(MoogPatch, "Moog Filter", 1, 1);
-=======
-// REGISTER_PATCH(RyanPatch, "RyanPatch", 2, 2);
-REGISTER_PATCH(ReverseReverbPatch, "ReverseReverbPatch", 1, 1);
-REGISTER_PATCH(SimpleDistortionPatch, "SimpleDistortionPatch", 1, 1);
->>>>>>> 123d949d
-
 REGISTER_PATCH(KarplusStrongPatch, "KarplusStrong", 1, 1);
 
 /*
